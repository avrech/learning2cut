# submit automatically full node jobs to niagara/graham according to specified hparams
import os
from argparse import ArgumentParser
import time
parser = ArgumentParser()
parser.add_argument('--cluster', type=str, default='niagara', help='graham | niagara')
parser.add_argument('--hours', type=str, default='6', help='0<hours<24')
parser.add_argument('--gpu', action='store_true', help='use gpu')
args = parser.parse_args()
assert 0 < int(args.hours) < 24

for problem in ['MAXCUT', 'MVC']:
    for scip_env in ['tuning_ccmab', 'tuning_mdp']:
        for overfit in [True, False]:
            for cond_q in [True, False]:
                for norm_reward in [True, False]:
                    for square_reward in [True, False]:
                        if 'mdp' in scip_env and norm_reward:
                            # not supported yet
                            continue
                        sbatch_file = f'sbatch_{args.cluster}_{problem}_{scip_env}_overfit{overfit}_cond_q{cond_q}_norm_reward{norm_reward}_square_reward{square_reward}.sh'
                        with open(sbatch_file, 'w') as fh:
                            fh.writelines("#!/bin/bash\n")
                            fh.writelines(f"#SBATCH --time={args.hours.zfill(2)}:00:00\n")
                            fh.writelines(f"#SBATCH --account=def-alodi\n")
                            fh.writelines(f"#SBATCH --job-name=ccmab-overfit\n")
                            fh.writelines(f"#SBATCH --mem=0\n")
                            fh.writelines(f"#SBATCH --nodes=1\n")
                            if args.cluster == 'niagara':
                                fh.writelines(f"#SBATCH --output=/scratch/a/alodi/avrech/learning2cut/tuning/{sbatch_file.split('.')[0]}-%j.out\n")
                                fh.writelines(f"#SBATCH --cpus-per-task=40\n")
                                fh.writelines(f"#SBATCH --ntasks-per-node=1\n")
                                # load modules and activate virtualenv
                                fh.writelines(f"module load NiaEnv/2018a\n")
                                fh.writelines(f"module load python\n")
                                fh.writelines(f"source $HOME/server_bashrc\n")
                                fh.writelines(f"source $HOME/venv/bin/activate\n")

                            elif args.cluster == 'graham':
                                fh.writelines(f"#SBATCH --output={sbatch_file.split('.')[0]}-%j.out\n")
                                fh.writelines(f"#SBATCH --cpus-per-task=32\n")
                                fh.writelines(f"#SBATCH --ntasks-per-node=1\n")
                                if args.gpu:
                                    fh.writelines(f"# SBATCH --gres=gpu:1\n")
                            else:
                                raise ValueError
                            # command
                            fh.writelines(f"srun python run_scip_tuning_dqn.py \ ")
                            fh.writelines(f"  --configfile configs/scip_tuning_dqn.yaml \ ")
                            fh.writelines(f"  --rootdir $SCRATCH/learning2cut/scip_tuning/results/{sbatch_file.split('.')[0]} \ ")
                            fh.writelines(f"  --datadir $SCRATCH/learning2cut/data \ ")
                            fh.writelines(f"  --data_config ../../data/{problem.lower()}_data_config.yaml \ ")
                            fh.writelines(f"  --problem {problem} \ ")
                            fh.writelines(f"  --tags tuning v0 \ ")
                            if overfit:
                                if problem == 'MAXCUT':
                                    fh.writelines(f"  --overfit validset_40_50 validset_60_70 validset_90_100 \ ")
                                else:
                                    fh.writelines(f"  --overfit validset_100_110 validset_150_160 validset_200_210 \ ")
                            if args.cluster == 'niagara':
                                fh.writelines(f"  --num_workers 76 \ ")
                            else:
<<<<<<< HEAD
                                fh.writelines(f"  --num_workers 28 \ \n")
                            fh.writelines(f"  --wandb_offline True \ \n")
                            fh.writelines(f"  --eps_decay 200 \ \n")
                            fh.writelines(f"  --eps_end 0.1 \ \n")
                            fh.writelines(f"  --scip_env {scip_env} \ \n")
                            fh.writelines(f"  --replay_buffer_capacity 10000 \ \n")
                            fh.writelines(f"  --local_buffer_size 10 \ \n")
                            fh.writelines(f"  --replay_buffer_minimum_size 1000 \ \n")
                            fh.writelines(f"  --conditional_q_heads {cond_q} \ \n")
                            fh.writelines(f"  --norm_reward {norm_reward} \ \n")
                            fh.writelines(f"  --square_reward {square_reward} \n")
=======
                                fh.writelines(f"  --num_workers 28 \ ")
                            fh.writelines(f"  --wandb_offline \ ")
                            fh.writelines(f"  --eps_decay 200 \ ")
                            fh.writelines(f"  --eps_end 0.1 \ ")
                            fh.writelines(f"  --scip_env {scip_env} \ ")
                            fh.writelines(f"  --replay_buffer_capacity 10000 \ ")
                            fh.writelines(f"  --local_buffer_size 10 \ ")
                            fh.writelines(f"  --replay_buffer_minimum_size 1000 \ ")
                            fh.writelines(f"  --conditional_q_heads {cond_q} \ ")
                            fh.writelines(f"  --norm_reward {norm_reward} \ ")
                            fh.writelines(f"  --square_reward {square_reward} ")
>>>>>>> 3de80b9c
                        print(f'submitting {sbatch_file}')
                        os.system(f'sbatch {sbatch_file}')
                        time.sleep(1)<|MERGE_RESOLUTION|>--- conflicted
+++ resolved
@@ -45,22 +45,21 @@
                             else:
                                 raise ValueError
                             # command
-                            fh.writelines(f"srun python run_scip_tuning_dqn.py \ ")
-                            fh.writelines(f"  --configfile configs/scip_tuning_dqn.yaml \ ")
-                            fh.writelines(f"  --rootdir $SCRATCH/learning2cut/scip_tuning/results/{sbatch_file.split('.')[0]} \ ")
-                            fh.writelines(f"  --datadir $SCRATCH/learning2cut/data \ ")
-                            fh.writelines(f"  --data_config ../../data/{problem.lower()}_data_config.yaml \ ")
-                            fh.writelines(f"  --problem {problem} \ ")
-                            fh.writelines(f"  --tags tuning v0 \ ")
+                            fh.writelines(f"srun python run_scip_tuning_dqn.py \ \n")
+                            fh.writelines(f"  --configfile configs/scip_tuning_dqn.yaml \ \n")
+                            fh.writelines(f"  --rootdir $SCRATCH/learning2cut/scip_tuning/results/{sbatch_file.split('.')[0]} \ \n")
+                            fh.writelines(f"  --datadir $SCRATCH/learning2cut/data \ \n")
+                            fh.writelines(f"  --data_config ../../data/{problem.lower()}_data_config.yaml \ \n")
+                            fh.writelines(f"  --problem {problem} \ \n")
+                            fh.writelines(f"  --tags tuning v0 \ \n")
                             if overfit:
                                 if problem == 'MAXCUT':
-                                    fh.writelines(f"  --overfit validset_40_50 validset_60_70 validset_90_100 \ ")
+                                    fh.writelines(f"  --overfit validset_40_50 validset_60_70 validset_90_100 \ \n")
                                 else:
-                                    fh.writelines(f"  --overfit validset_100_110 validset_150_160 validset_200_210 \ ")
+                                    fh.writelines(f"  --overfit validset_100_110 validset_150_160 validset_200_210 \ \n")
                             if args.cluster == 'niagara':
-                                fh.writelines(f"  --num_workers 76 \ ")
+                                fh.writelines(f"  --num_workers 76 \ \n")
                             else:
-<<<<<<< HEAD
                                 fh.writelines(f"  --num_workers 28 \ \n")
                             fh.writelines(f"  --wandb_offline True \ \n")
                             fh.writelines(f"  --eps_decay 200 \ \n")
@@ -72,19 +71,7 @@
                             fh.writelines(f"  --conditional_q_heads {cond_q} \ \n")
                             fh.writelines(f"  --norm_reward {norm_reward} \ \n")
                             fh.writelines(f"  --square_reward {square_reward} \n")
-=======
-                                fh.writelines(f"  --num_workers 28 \ ")
-                            fh.writelines(f"  --wandb_offline \ ")
-                            fh.writelines(f"  --eps_decay 200 \ ")
-                            fh.writelines(f"  --eps_end 0.1 \ ")
-                            fh.writelines(f"  --scip_env {scip_env} \ ")
-                            fh.writelines(f"  --replay_buffer_capacity 10000 \ ")
-                            fh.writelines(f"  --local_buffer_size 10 \ ")
-                            fh.writelines(f"  --replay_buffer_minimum_size 1000 \ ")
-                            fh.writelines(f"  --conditional_q_heads {cond_q} \ ")
-                            fh.writelines(f"  --norm_reward {norm_reward} \ ")
-                            fh.writelines(f"  --square_reward {square_reward} ")
->>>>>>> 3de80b9c
+
                         print(f'submitting {sbatch_file}')
                         os.system(f'sbatch {sbatch_file}')
                         time.sleep(1)