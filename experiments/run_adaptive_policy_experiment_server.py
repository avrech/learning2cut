""" run_experiment
Launch multiple experiment configurations in parallel on distributed resources.
Requires a folder in ./ containing experiment.py, data_generator,py and config_fixed_max_rounds.yaml
See example in ./variability
"""
from importlib import import_module
from ray import tune
from ray.tune import track
from argparse import ArgumentParser
import numpy as np
import yaml
from datetime import datetime
import os, pickle, time
from experiments.cut_root.analyze_results import analyze_results
from tqdm import tqdm
from pathlib import Path
from itertools import product

NOW = str(datetime.now())[:-7].replace(' ', '.').replace(':', '-').replace('.', '/')
parser = ArgumentParser()
parser.add_argument('--experiment', type=str, default='cut_root',
                    help='experiment dir')
parser.add_argument('--config-file', type=str, default='cut_root/adaptive_policy_config.yaml',
                    help='relative path to config file to generate configs for ray.tune.run')
parser.add_argument('--log-dir', type=str, default='cut_root/results/adaptive_policy/' + NOW,
                    help='path to results root')
parser.add_argument('--data-dir', type=str, default='cut_root/data',
                    help='path to generate/read data')
parser.add_argument('--cpus-per-task', type=int, default=32,
                    help='Graham - 32, Niagara - 40')
parser.add_argument('--product-keys', nargs='+',
                    help='list of hparam keys on which to product')

args = parser.parse_args()

def submit_job(config_file, jobname, taskid, time_limit_minutes):
    # CREATE SBATCH FILE
    job_file = jobname + '.sh'
    with open(job_file, 'w') as fh:
        fh.writelines("#!/bin/bash\n")
<<<<<<< HEAD
        fh.writelines('#SBATCH --time=00:{}:00\n'.format(time_limit_minutes))
=======
        fh.writelines('#SBATCH --time=00:30:00\n')
>>>>>>> 97f5188d
        fh.writelines('#SBATCH --account=def-alodi\n')
        fh.writelines('#SBATCH --output={}.out\n'.format(jobname))
        fh.writelines('#SBATCH --mem=0\n')
        fh.writelines('#SBATCH --mail-user=avrech@campus.technion.ac.il\n')
        fh.writelines('#SBATCH --mail-type=END\n')
        fh.writelines('#SBATCH --mail-type=FAIL\n')
        fh.writelines('#SBATCH --nodes=1\n')
        fh.writelines('#SBATCH --job-name={}\n'.format(jobname))
        fh.writelines('#SBATCH --ntasks-per-node=1\n')
        fh.writelines('#SBATCH --cpus-per-task={}\n'.format(args.cpus_per_task))
        fh.writelines('python adaptive_policy_runner.py --experiment {} --log-dir {} --config-file {} --data-dir {} --taskid {} --product-keys {}\n'.format(
            args.experiment,
            os.path.abspath(args.log_dir),
            config_file,
            os.path.abspath(args.data_dir),
            taskid,
            ' '.join(args.product_keys)
        ))

    os.system("sbatch {}".format(job_file))
    print('sbatch {}'.format(job_file))

# load sweep configuration
with open(args.config_file) as f:
    sweep_config = yaml.load(f, Loader=yaml.FullLoader)

# dataset generation
data_generator = import_module('experiments.' + args.experiment + '.data_generator')
data_abspath = data_generator.generate_data(sweep_config, args.data_dir, solve_maxcut=True, time_limit=600)

# # generate tune config for the sweep hparams
# tune_search_space = dict()
# for hp, config in sweep_config['sweep'].items():
#     tune_search_space[hp] = {'grid': tune.grid_search(config.get('values')),
#                        'grid_range': tune.grid_search(list(range(config.get('range', 2)))),
#                        'choice': tune.choice(config.get('values')),
#                        'randint': tune.randint(config.get('min'), config.get('max')),
#                        'uniform': tune.sample_from(lambda spec: np.random.uniform(config.get('min'), config.get('max')))
#                              }.get(config['search'])
#
# # add the sweep_config and data_abspath as constant parameters for global experiment management
# tune_search_space['sweep_config'] = tune.grid_search([sweep_config])
# tune_search_space['data_abspath'] = tune.grid_search([data_abspath])

# # initialize global tracker for all experiments
# track.init()

# run experiment:
# initialize starting policies:
if not os.path.exists(args.log_dir):
    os.makedirs(args.log_dir)
starting_policies_abspath = os.path.abspath(os.path.join(args.log_dir, 'starting_policies.pkl'))
# tune_search_space['starting_policies_abspath'] = tune.grid_search([starting_policies_abspath])
if not os.path.exists(starting_policies_abspath):
    with open(starting_policies_abspath, 'wb') as f:
        pickle.dump([], f)

# fix some hparams ranges according to taskid:
search_space_size = np.prod([len(d['values']) for d in sweep_config['sweep'].values()])
product_lists = [sweep_config['sweep'][k]['values'] for k in args.product_keys]
products = list(product(*product_lists))
n_tasks = len(products)
time_limit_minutes = np.ceil(1.5*search_space_size/n_tasks) + 2
assert 60 > time_limit_minutes > 0

# run n policy iterations, parallelizing on n_tasks, each task on a separated node.
# in each iteration k, load k-1 starting policies from args.experiment,
# run exhaustive search for the best k'th policy - N LP rounds search,
# and for the rest use default cut selection.
# Then when all experiments ended, find the best policy for the i'th iteration and append to starting policies.
iter_logdir = ''
for k_iter in range(sweep_config['constants']['n_policy_iterations']):
    # recovering from checkpoints:
    # skip iteration if completed in previous runs
    print('loading stating policies from: ', starting_policies_abspath)
    with open(starting_policies_abspath, 'rb') as f:
        starting_policies = pickle.load(f)
    if len(starting_policies) > k_iter:
        print('iteration completed and analyzed - continue')
        continue

    # check if iteration completed but not analyzed
    iter_analysisdir = os.path.join(args.log_dir, 'iter{}analysis'.format(k_iter))
    iter_logdir = os.path.join(args.log_dir, 'iter{}results'.format(k_iter))
    if not os.path.exists(iter_logdir):
        os.makedirs(iter_logdir)
    print('################ CHECKING ITERATION {} ################'.format(k_iter))
    analyses = analyze_results(rootdir=iter_logdir, dstdir=iter_analysisdir)
    if len(analyses) > 0:
        analysis = list(analyses.values())[0]
        if analysis.get('complete_experiment_commandline', None) is not None:
            print('iteration has not been completed - now completing')
        else:
            best_policy = analysis['best_policy'][0]
            # append best policy to starting policies
            with open(starting_policies_abspath, 'rb') as f:
                starting_policies = pickle.load(f)
            starting_policies.append(best_policy)
            with open(starting_policies_abspath, 'wb') as f:
                pickle.dump(starting_policies, f)
            print('iteration analyzed - continue')
            continue
    else:
        print('iteration has not been completed - now completing')

    print('################ RUNNING ITERATION {} ################'.format(k_iter))
    # run exhaustive search
    # create a list of completed trials for from previos checkpoints for recovering from failures.
    print('loading checkpoints from ', iter_logdir)
    checkpoint = []
    for path in tqdm(Path(iter_logdir).rglob('experiment_results.pkl'), desc='Loading files'):
        with open(path, 'rb') as f:
            res = pickle.load(f)
            checkpoint.append(res)
    with open(os.path.join(iter_logdir, 'checkpoint.pkl'), 'wb') as f:
        pickle.dump(checkpoint, f)

    # break the search space into 5 smaller jobs, according to objparalfac
    # hardcoded config files are predefined.
    # submit 5 experiments each one execute one config file.
    # after all jobs complete, continue to the next iteration.
    print('submitting jobs:')
    for taskid in range(n_tasks):
        config_file = os.path.abspath('cut_root/adaptive_policy_config.yaml')
        jobname = 'iter{}-cfg{}'.format(k_iter, taskid)
        submit_job(config_file, jobname, taskid, time_limit_minutes)
        time.sleep(1)

<<<<<<< HEAD
    print('submitted jobs - run again in {} minutes'.format(time_limit_minutes))
    exit(0)
=======
    print('submitted jobs, run again when all jobs completed.')
    exit(0)
    #print('waiting 45 minutes')
    #time.sleep(60*40)
>>>>>>> 97f5188d

# run the final adaptive policy in a clean directory and save the experiment results
config_file = os.path.abspath('cut_root/final_adaptive_policy_config.yaml')
print('To generate clean final results run:')
print('python adaptive_policy_runner.py --experiment {} --log-dir {} --config-file {} --data-dir {}\n'.format(
    args.experiment,
    os.path.abspath(os.path.join(args.log_dir, 'final_adaptive_policy')),
    config_file,
    os.path.abspath(args.data_dir)
))
# analyze_results(rootdir=iter_logdir, dstdir=os.path.join(args.log_dir, 'final_analysis'), tensorboard=True)
print('finished adaptive policy search. congrats!')
<|MERGE_RESOLUTION|>--- conflicted
+++ resolved
@@ -4,8 +4,6 @@
 See example in ./variability
 """
 from importlib import import_module
-from ray import tune
-from ray.tune import track
 from argparse import ArgumentParser
 import numpy as np
 import yaml
@@ -38,11 +36,7 @@
     job_file = jobname + '.sh'
     with open(job_file, 'w') as fh:
         fh.writelines("#!/bin/bash\n")
-<<<<<<< HEAD
         fh.writelines('#SBATCH --time=00:{}:00\n'.format(time_limit_minutes))
-=======
-        fh.writelines('#SBATCH --time=00:30:00\n')
->>>>>>> 97f5188d
         fh.writelines('#SBATCH --account=def-alodi\n')
         fh.writelines('#SBATCH --output={}.out\n'.format(jobname))
         fh.writelines('#SBATCH --mem=0\n')
@@ -171,15 +165,8 @@
         submit_job(config_file, jobname, taskid, time_limit_minutes)
         time.sleep(1)
 
-<<<<<<< HEAD
-    print('submitted jobs - run again in {} minutes'.format(time_limit_minutes))
+    print('submitted jobs - run again in {} minutes after all jobs completed'.format(time_limit_minutes))
     exit(0)
-=======
-    print('submitted jobs, run again when all jobs completed.')
-    exit(0)
-    #print('waiting 45 minutes')
-    #time.sleep(60*40)
->>>>>>> 97f5188d
 
 # run the final adaptive policy in a clean directory and save the experiment results
 config_file = os.path.abspath('cut_root/final_adaptive_policy_config.yaml')
