--- conflicted
+++ resolved
@@ -37,11 +37,7 @@
         fh.writelines("#!/bin/bash\n")
         fh.writelines('#SBATCH --time=00:30:00\n')
         fh.writelines('#SBATCH --account=def-alodi\n')
-<<<<<<< HEAD
         fh.writelines('#SBATCH --output={}.out\n'.format(jobname))
-=======
-        fh.writelines('#SBATCH --output=output/%j.out\n')
->>>>>>> 3fe0c079
         fh.writelines('#SBATCH --mem=0\n')
         fh.writelines('#SBATCH --mail-user=avrech@campus.technion.ac.il\n')
         fh.writelines('#SBATCH --mail-type=END\n')
@@ -50,11 +46,7 @@
         fh.writelines('#SBATCH --job-name={}\n'.format(jobname))
         fh.writelines('#SBATCH --ntasks-per-node=1\n')
         fh.writelines('#SBATCH --cpus-per-task={}\n'.format(args.cpus_per_task))
-<<<<<<< HEAD
-        fh.writelines(' python adaptive_policy_runner.py --experiment {} --log-dir {} --config-file {} --data-dir {}\n'.format(
-=======
         fh.writelines('python adaptive_policy_runner.py --experiment {} --log-dir {} --config-file {} --data-dir {}\n'.format(
->>>>>>> 3fe0c079
             args.experiment,
             os.path.abspath(args.log_dir),
             config_file,
